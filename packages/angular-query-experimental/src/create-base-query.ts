--- conflicted
+++ resolved
@@ -13,16 +13,7 @@
 import { signalProxy } from './signal-proxy'
 import { shouldThrowError } from './util'
 import { lazyInit } from './util/lazy-init/lazy-init'
-<<<<<<< HEAD
-import { injectQueryClient } from './inject-query-client'
-import type { QueryClient, QueryKey, QueryObserver } from '@tanstack/query-core'
-=======
-import type {
-  QueryKey,
-  QueryObserver,
-  QueryObserverResult,
-} from '@tanstack/query-core'
->>>>>>> 436422ca
+import type { QueryKey, QueryObserver } from '@tanstack/query-core'
 import type { CreateBaseQueryOptions, CreateBaseQueryResult } from './types'
 
 /**
