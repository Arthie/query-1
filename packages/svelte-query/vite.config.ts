import { svelte } from '@sveltejs/vite-plugin-svelte'
<<<<<<< HEAD
import { defineConfig } from 'vite'
=======
import { defineConfig } from 'vitest/config'
import path from 'node:path'
>>>>>>> 8f19f735

export default defineConfig({
  plugins: [svelte()],
  test: {
    name: 'svelte-query',
    watch: false,
    coverage: { provider: 'istanbul' },
    environment: 'jsdom',
    include: ['src/**/*.{test,spec}.{js,ts}'],
    setupFiles: ['vitest.setup.ts'],
  },
})<|MERGE_RESOLUTION|>--- conflicted
+++ resolved
@@ -1,10 +1,5 @@
 import { svelte } from '@sveltejs/vite-plugin-svelte'
-<<<<<<< HEAD
-import { defineConfig } from 'vite'
-=======
 import { defineConfig } from 'vitest/config'
-import path from 'node:path'
->>>>>>> 8f19f735
 
 export default defineConfig({
   plugins: [svelte()],
