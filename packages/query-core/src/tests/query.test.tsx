--- conflicted
+++ resolved
@@ -763,18 +763,11 @@
     const unsubscribe = observer.subscribe(() => undefined)
 
     await sleep(10)
-<<<<<<< HEAD
+    const query = queryCache.find({ queryKey: key })!
     expect(observer.getCurrentResult()).toMatchObject({
       status: 'error',
-      error: new Error('Missing queryFn'),
-    })
-=======
-    const query = queryCache.find(key)!
-    expect(mockLogger.error).toHaveBeenCalledWith(
-      `Missing queryFn for queryKey '${query.queryHash}'`,
-    )
-
->>>>>>> e1abd07b
+      error: new Error(`Missing queryFn: '${query.queryHash}'`),
+    })
     unsubscribe()
   })
 
