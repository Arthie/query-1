import { sleep } from '../utils'
import { FocusManager } from '../focusManager'
import { setIsServer } from './utils'
import { vi } from 'vitest'

describe('focusManager', () => {
  let focusManager: FocusManager
  beforeEach(() => {
    vi.resetModules()
    focusManager = new FocusManager()
  })

  it('should call previous remove handler when replacing an event listener', () => {
    const remove1Spy = vi.fn()
    const remove2Spy = vi.fn()

    focusManager.setEventListener(() => remove1Spy)
    focusManager.setEventListener(() => remove2Spy)

    expect(remove1Spy).toHaveBeenCalledTimes(1)
    expect(remove2Spy).not.toHaveBeenCalled()
  })

  it('should use focused boolean arg', async () => {
    let count = 0

    const setup = (setFocused: (focused?: boolean) => void) => {
      setTimeout(() => {
        count++
        setFocused(true)
      }, 20)
      return () => void 0
    }

    focusManager.setEventListener(setup)

    await sleep(30)
    expect(count).toEqual(1)
    expect(focusManager.isFocused()).toBeTruthy()
  })

<<<<<<< HEAD
  it('should not notify listeners on focus if already focused', async () => {
    const subscriptionSpy = vi.fn()
    const unsubscribe = focusManager.subscribe(subscriptionSpy)

    focusManager.setFocused(true)
    expect(subscriptionSpy).toHaveBeenCalledTimes(1)
    subscriptionSpy.mockReset()

    focusManager.setFocused(false)
    expect(subscriptionSpy).toHaveBeenCalledTimes(0)

    unsubscribe()
  })

=======
>>>>>>> bbdf720e
  it('should return true for isFocused if document is undefined', async () => {
    const { document } = globalThis

    // @ts-expect-error
    delete globalThis.document

    focusManager.setFocused()
    expect(focusManager.isFocused()).toBeTruthy()
    globalThis.document = document
  })

  test('cleanup (removeEventListener) should not be called if window is not defined', async () => {
    const restoreIsServer = setIsServer(true)

    const removeEventListenerSpy = vi.spyOn(globalThis, 'removeEventListener')

    const unsubscribe = focusManager.subscribe(() => undefined)

    unsubscribe()

    expect(removeEventListenerSpy).not.toHaveBeenCalled()

    restoreIsServer()
  })

  test('cleanup (removeEventListener) should not be called if window.addEventListener is not defined', async () => {
    const { addEventListener } = globalThis.window

    // @ts-expect-error
    globalThis.window.addEventListener = undefined

    const removeEventListenerSpy = vi.spyOn(globalThis, 'removeEventListener')

    const unsubscribe = focusManager.subscribe(() => undefined)

    unsubscribe()

    expect(removeEventListenerSpy).not.toHaveBeenCalled()

    globalThis.window.addEventListener = addEventListener
  })

  it('should replace default window listener when a new event listener is set', async () => {
    const unsubscribeSpy = vi.fn().mockImplementation(() => undefined)
    const handlerSpy = vi.fn().mockImplementation(() => unsubscribeSpy)

    focusManager.setEventListener(() => handlerSpy())

    const unsubscribe = focusManager.subscribe(() => undefined)

    // Should call the custom event once
    expect(handlerSpy).toHaveBeenCalledTimes(1)

    unsubscribe()

    // Should unsubscribe our event event
    expect(unsubscribeSpy).toHaveBeenCalledTimes(1)

    handlerSpy.mockRestore()
    unsubscribeSpy.mockRestore()
  })

  test('should call removeEventListener when last listener unsubscribes', () => {
    const addEventListenerSpy = vi.spyOn(globalThis.window, 'addEventListener')

    const removeEventListenerSpy = vi.spyOn(
      globalThis.window,
      'removeEventListener',
    )

    const unsubscribe1 = focusManager.subscribe(() => undefined)
    const unsubscribe2 = focusManager.subscribe(() => undefined)
    expect(addEventListenerSpy).toHaveBeenCalledTimes(1) // visibilitychange event

    unsubscribe1()
    expect(removeEventListenerSpy).toHaveBeenCalledTimes(0)
    unsubscribe2()
    expect(removeEventListenerSpy).toHaveBeenCalledTimes(1) // visibilitychange event
  })

  test('should keep setup function even if last listener unsubscribes', () => {
    const setupSpy = vi.fn().mockImplementation(() => () => undefined)

    focusManager.setEventListener(setupSpy)

    const unsubscribe1 = focusManager.subscribe(() => undefined)

    expect(setupSpy).toHaveBeenCalledTimes(1)

    unsubscribe1()

    const unsubscribe2 = focusManager.subscribe(() => undefined)

    expect(setupSpy).toHaveBeenCalledTimes(2)

    unsubscribe2()
  })

  test('should call listeners when setFocused is called', () => {
    const listener = jest.fn()

    focusManager.subscribe(listener)

    focusManager.setFocused(true)
    focusManager.setFocused(true)

    expect(listener).toHaveBeenCalledTimes(1)

    focusManager.setFocused(false)
    focusManager.setFocused(false)

    expect(listener).toHaveBeenCalledTimes(2)

    focusManager.setFocused(undefined)
    focusManager.setFocused(undefined)

    expect(listener).toHaveBeenCalledTimes(3)
  })
})<|MERGE_RESOLUTION|>--- conflicted
+++ resolved
@@ -39,23 +39,6 @@
     expect(focusManager.isFocused()).toBeTruthy()
   })
 
-<<<<<<< HEAD
-  it('should not notify listeners on focus if already focused', async () => {
-    const subscriptionSpy = vi.fn()
-    const unsubscribe = focusManager.subscribe(subscriptionSpy)
-
-    focusManager.setFocused(true)
-    expect(subscriptionSpy).toHaveBeenCalledTimes(1)
-    subscriptionSpy.mockReset()
-
-    focusManager.setFocused(false)
-    expect(subscriptionSpy).toHaveBeenCalledTimes(0)
-
-    unsubscribe()
-  })
-
-=======
->>>>>>> bbdf720e
   it('should return true for isFocused if document is undefined', async () => {
     const { document } = globalThis
 
@@ -155,7 +138,7 @@
   })
 
   test('should call listeners when setFocused is called', () => {
-    const listener = jest.fn()
+    const listener = vi.fn()
 
     focusManager.subscribe(listener)
 
