import { noop, replaceData, timeUntilStale } from './utils'
import type {
  InitialDataFunction,
  QueryKey,
  QueryOptions,
  QueryStatus,
  QueryFunctionContext,
  QueryMeta,
  CancelOptions,
  SetDataOptions,
  FetchStatus,
  DefaultError,
} from './types'
import type { QueryCache } from './queryCache'
import type { QueryObserver } from './queryObserver'
import { notifyManager } from './notifyManager'
import type { Retryer } from './retryer'
import { isCancelledError, canFetch, createRetryer } from './retryer'
import { Removable } from './removable'

// TYPES

interface QueryConfig<
  TQueryFnData,
  TError,
  TData,
  TQueryKey extends QueryKey = QueryKey,
> {
  cache: QueryCache
  queryKey: TQueryKey
  queryHash: string
  options?: QueryOptions<TQueryFnData, TError, TData, TQueryKey>
  defaultOptions?: QueryOptions<TQueryFnData, TError, TData, TQueryKey>
  state?: QueryState<TData, TError>
}

export interface QueryState<TData = unknown, TError = DefaultError> {
  data: TData | undefined
  dataUpdateCount: number
  dataUpdatedAt: number
  error: TError | null
  errorUpdateCount: number
  errorUpdatedAt: number
  fetchFailureCount: number
  fetchFailureReason: TError | null
  fetchMeta: FetchMeta | null
  isInvalidated: boolean
  status: QueryStatus
  fetchStatus: FetchStatus
}

export interface FetchContext<
  TQueryFnData,
  TError,
  TData,
  TQueryKey extends QueryKey = QueryKey,
> {
  fetchFn: () => unknown | Promise<unknown>
  fetchOptions?: FetchOptions
  signal: AbortSignal
  options: QueryOptions<TQueryFnData, TError, TData, any>
  queryKey: TQueryKey
  state: QueryState<TData, TError>
}

export interface QueryBehavior<
  TQueryFnData = unknown,
  TError = DefaultError,
  TData = TQueryFnData,
  TQueryKey extends QueryKey = QueryKey,
> {
  onFetch: (
    context: FetchContext<TQueryFnData, TError, TData, TQueryKey>,
  ) => void
}

export type FetchDirection = 'forward' | 'backward'

export interface FetchMeta {
  fetchMore?: { direction: FetchDirection }
}

export interface FetchOptions {
  cancelRefetch?: boolean
  meta?: FetchMeta
}

interface FailedAction<TError> {
  type: 'failed'
  failureCount: number
  error: TError
}

interface FetchAction {
  type: 'fetch'
  meta?: FetchMeta
}

interface SuccessAction<TData> {
  data: TData | undefined
  type: 'success'
  dataUpdatedAt?: number
  manual?: boolean
}

interface ErrorAction<TError> {
  type: 'error'
  error: TError
}

interface InvalidateAction {
  type: 'invalidate'
}

interface PauseAction {
  type: 'pause'
}

interface ContinueAction {
  type: 'continue'
}

interface SetStateAction<TData, TError> {
  type: 'setState'
  state: Partial<QueryState<TData, TError>>
  setStateOptions?: SetStateOptions
}

export type Action<TData, TError> =
  | ContinueAction
  | ErrorAction<TError>
  | FailedAction<TError>
  | FetchAction
  | InvalidateAction
  | PauseAction
  | SetStateAction<TData, TError>
  | SuccessAction<TData>

export interface SetStateOptions {
  meta?: any
}

// CLASS

export class Query<
  TQueryFnData = unknown,
  TError = DefaultError,
  TData = TQueryFnData,
  TQueryKey extends QueryKey = QueryKey,
> extends Removable {
  queryKey: TQueryKey
  queryHash: string
  options!: QueryOptions<TQueryFnData, TError, TData, TQueryKey>
  state: QueryState<TData, TError>
  isFetchingOptimistic?: boolean

  #initialState: QueryState<TData, TError>
  #revertState?: QueryState<TData, TError>
  #cache: QueryCache
  #promise?: Promise<TData>
  #retryer?: Retryer<TData>
  #observers: QueryObserver<any, any, any, any, any>[]
  #defaultOptions?: QueryOptions<TQueryFnData, TError, TData, TQueryKey>
  #abortSignalConsumed: boolean

  constructor(config: QueryConfig<TQueryFnData, TError, TData, TQueryKey>) {
    super()

    this.#abortSignalConsumed = false
    this.#defaultOptions = config.defaultOptions
    this.#setOptions(config.options)
    this.#observers = []
    this.#cache = config.cache
    this.queryKey = config.queryKey
    this.queryHash = config.queryHash
    this.#initialState = config.state || getDefaultState(this.options)
    this.state = this.#initialState
    this.scheduleGc()
  }
  get meta(): QueryMeta | undefined {
    return this.options.meta
  }

  #setOptions(
    options?: QueryOptions<TQueryFnData, TError, TData, TQueryKey>,
  ): void {
    this.options = { ...this.#defaultOptions, ...options }

    this.updateGcTime(this.options.gcTime)
  }

  protected optionalRemove() {
    if (!this.#observers.length && this.state.fetchStatus === 'idle') {
      this.#cache.remove(this)
    }
  }

  setData(
    newData: TData,
    options?: SetDataOptions & { manual: boolean },
  ): TData {
    const data = replaceData(this.state.data, newData, this.options)

    // Set data and mark it as cached
    this.#dispatch({
      data,
      type: 'success',
      dataUpdatedAt: options?.updatedAt,
      manual: options?.manual,
    })

    return data
  }

  setState(
    state: Partial<QueryState<TData, TError>>,
    setStateOptions?: SetStateOptions,
  ): void {
    this.#dispatch({ type: 'setState', state, setStateOptions })
  }

  cancel(options?: CancelOptions): Promise<void> {
    const promise = this.#promise
    this.#retryer?.cancel(options)
    return promise ? promise.then(noop).catch(noop) : Promise.resolve()
  }

  destroy(): void {
    super.destroy()

    this.cancel({ silent: true })
  }

  reset(): void {
    this.destroy()
    this.setState(this.#initialState)
  }

  isActive(): boolean {
    return this.#observers.some(
      (observer) => observer.options.enabled !== false,
    )
  }

  isDisabled(): boolean {
    return this.getObserversCount() > 0 && !this.isActive()
  }

  isStale(): boolean {
    return (
      this.state.isInvalidated ||
      !this.state.dataUpdatedAt ||
      this.#observers.some((observer) => observer.getCurrentResult().isStale)
    )
  }

  isStaleByTime(staleTime = 0): boolean {
    return (
      this.state.isInvalidated ||
      !this.state.dataUpdatedAt ||
      !timeUntilStale(this.state.dataUpdatedAt, staleTime)
    )
  }

  onFocus(): void {
    const observer = this.#observers.find((x) => x.shouldFetchOnWindowFocus())

    observer?.refetch({ cancelRefetch: false })

    // Continue fetch if currently paused
    this.#retryer?.continue()
  }

  onOnline(): void {
    const observer = this.#observers.find((x) => x.shouldFetchOnReconnect())

    observer?.refetch({ cancelRefetch: false })

    // Continue fetch if currently paused
    this.#retryer?.continue()
  }

  addObserver(observer: QueryObserver<any, any, any, any, any>): void {
    if (!this.#observers.includes(observer)) {
      this.#observers.push(observer)

      // Stop the query from being garbage collected
      this.clearGcTimeout()

      this.#cache.notify({ type: 'observerAdded', query: this, observer })
    }
  }

  removeObserver(observer: QueryObserver<any, any, any, any, any>): void {
    if (this.#observers.includes(observer)) {
      this.#observers = this.#observers.filter((x) => x !== observer)

      if (!this.#observers.length) {
        // If the transport layer does not support cancellation
        // we'll let the query continue so the result can be cached
        if (this.#retryer) {
          if (this.#abortSignalConsumed) {
            this.#retryer.cancel({ revert: true })
          } else {
            this.#retryer.cancelRetry()
          }
        }

        this.scheduleGc()
      }

      this.#cache.notify({ type: 'observerRemoved', query: this, observer })
    }
  }

  getObserversCount(): number {
    return this.#observers.length
  }

  invalidate(): void {
    if (!this.state.isInvalidated) {
      this.#dispatch({ type: 'invalidate' })
    }
  }

  fetch(
    options?: QueryOptions<TQueryFnData, TError, TData, TQueryKey>,
    fetchOptions?: FetchOptions,
  ): Promise<TData> {
    if (this.state.fetchStatus !== 'idle') {
      if (this.state.dataUpdatedAt && fetchOptions?.cancelRefetch) {
        // Silently cancel current fetch if the user wants to cancel refetches
        this.cancel({ silent: true })
      } else if (this.#promise) {
        // make sure that retries that were potentially cancelled due to unmounts can continue
        this.#retryer?.continueRetry()
        // Return current promise if we are already fetching
        return this.#promise
      }
    }

    // Update config if passed, otherwise the config from the last execution is used
    if (options) {
      this.#setOptions(options)
    }

    // Use the options from the first observer with a query function if no function is found.
    // This can happen when the query is hydrated or created with setQueryData.
    if (!this.options.queryFn) {
      const observer = this.#observers.find((x) => x.options.queryFn)
      if (observer) {
        this.#setOptions(observer.options)
      }
    }

    if (process.env.NODE_ENV !== 'production') {
      if (!Array.isArray(this.options.queryKey)) {
        console.error(
          `As of v4, queryKey needs to be an Array. If you are using a string like 'repoData', please change it to an Array, e.g. ['repoData']`,
        )
      }
    }

    const abortController = new AbortController()

    // Create query function context
    const queryFnContext: Omit<QueryFunctionContext<TQueryKey>, 'signal'> = {
      queryKey: this.queryKey,
      meta: this.meta,
    }

    // Adds an enumerable signal property to the object that
    // which sets abortSignalConsumed to true when the signal
    // is read.
    const addSignalProperty = (object: unknown) => {
      Object.defineProperty(object, 'signal', {
        enumerable: true,
        get: () => {
          this.#abortSignalConsumed = true
          return abortController.signal
        },
      })
    }

    addSignalProperty(queryFnContext)

    // Create fetch function
    const fetchFn = () => {
      if (!this.options.queryFn) {
<<<<<<< HEAD
        return Promise.reject(new Error('Missing queryFn'))
=======
        return Promise.reject(
          `Missing queryFn for queryKey '${this.options.queryHash}'`,
        )
>>>>>>> e1abd07b
      }
      this.#abortSignalConsumed = false
      return this.options.queryFn(
        queryFnContext as QueryFunctionContext<TQueryKey>,
      )
    }

    // Trigger behavior hook
    const context: Omit<
      FetchContext<TQueryFnData, TError, TData, TQueryKey>,
      'signal'
    > = {
      fetchOptions,
      options: this.options,
      queryKey: this.queryKey,
      state: this.state,
      fetchFn,
    }

    addSignalProperty(context)

    this.options.behavior?.onFetch(
      context as FetchContext<TQueryFnData, TError, TData, TQueryKey>,
    )

    // Store state in case the current fetch needs to be reverted
    this.#revertState = this.state

    // Set to fetching state if not already in it
    if (
      this.state.fetchStatus === 'idle' ||
      this.state.fetchMeta !== context.fetchOptions?.meta
    ) {
      this.#dispatch({ type: 'fetch', meta: context.fetchOptions?.meta })
    }

    const onError = (error: TError | { silent?: boolean }) => {
      // Optimistically update state if needed
      if (!(isCancelledError(error) && error.silent)) {
        this.#dispatch({
          type: 'error',
          error: error as TError,
        })
      }

      if (!isCancelledError(error)) {
        // Notify cache callback
        this.#cache.config.onError?.(
          error as any,
          this as Query<any, any, any, any>,
        )
        this.#cache.config.onSettled?.(
          this.state.data,
          error as any,
          this as Query<any, any, any, any>,
        )
      }

      if (!this.isFetchingOptimistic) {
        // Schedule query gc after fetching
        this.scheduleGc()
      }
      this.isFetchingOptimistic = false
    }

    // Try to fetch the data
    this.#retryer = createRetryer({
      fn: context.fetchFn as () => Promise<TData>,
      abort: abortController.abort.bind(abortController),
      onSuccess: (data) => {
        if (typeof data === 'undefined') {
          if (process.env.NODE_ENV !== 'production') {
            console.error(
              `Query data cannot be undefined. Please make sure to return a value other than undefined from your query function. Affected query key: ${this.queryHash}`,
            )
          }
          onError(new Error(`${this.queryHash} data is undefined`) as any)
          return
        }

        this.setData(data)

        // Notify cache callback
        this.#cache.config.onSuccess?.(data, this as Query<any, any, any, any>)
        this.#cache.config.onSettled?.(
          data,
          this.state.error as any,
          this as Query<any, any, any, any>,
        )

        if (!this.isFetchingOptimistic) {
          // Schedule query gc after fetching
          this.scheduleGc()
        }
        this.isFetchingOptimistic = false
      },
      onError,
      onFail: (failureCount, error) => {
        this.#dispatch({ type: 'failed', failureCount, error })
      },
      onPause: () => {
        this.#dispatch({ type: 'pause' })
      },
      onContinue: () => {
        this.#dispatch({ type: 'continue' })
      },
      retry: context.options.retry,
      retryDelay: context.options.retryDelay,
      networkMode: context.options.networkMode,
    })

    this.#promise = this.#retryer.promise

    return this.#promise
  }

  #dispatch(action: Action<TData, TError>): void {
    const reducer = (
      state: QueryState<TData, TError>,
    ): QueryState<TData, TError> => {
      switch (action.type) {
        case 'failed':
          return {
            ...state,
            fetchFailureCount: action.failureCount,
            fetchFailureReason: action.error,
          }
        case 'pause':
          return {
            ...state,
            fetchStatus: 'paused',
          }
        case 'continue':
          return {
            ...state,
            fetchStatus: 'fetching',
          }
        case 'fetch':
          return {
            ...state,
            fetchFailureCount: 0,
            fetchFailureReason: null,
            fetchMeta: action.meta ?? null,
            fetchStatus: canFetch(this.options.networkMode)
              ? 'fetching'
              : 'paused',
            ...(!state.dataUpdatedAt && {
              error: null,
              status: 'pending',
            }),
          }
        case 'success':
          return {
            ...state,
            data: action.data,
            dataUpdateCount: state.dataUpdateCount + 1,
            dataUpdatedAt: action.dataUpdatedAt ?? Date.now(),
            error: null,
            isInvalidated: false,
            status: 'success',
            ...(!action.manual && {
              fetchStatus: 'idle',
              fetchFailureCount: 0,
              fetchFailureReason: null,
            }),
          }
        case 'error':
          const error = action.error as unknown

          if (isCancelledError(error) && error.revert && this.#revertState) {
            return { ...this.#revertState }
          }

          return {
            ...state,
            error: error as TError,
            errorUpdateCount: state.errorUpdateCount + 1,
            errorUpdatedAt: Date.now(),
            fetchFailureCount: state.fetchFailureCount + 1,
            fetchFailureReason: error as TError,
            fetchStatus: 'idle',
            status: 'error',
          }
        case 'invalidate':
          return {
            ...state,
            isInvalidated: true,
          }
        case 'setState':
          return {
            ...state,
            ...action.state,
          }
      }
    }

    this.state = reducer(this.state)

    notifyManager.batch(() => {
      this.#observers.forEach((observer) => {
        observer.onQueryUpdate()
      })

      this.#cache.notify({ query: this, type: 'updated', action })
    })
  }
}

function getDefaultState<
  TQueryFnData,
  TError,
  TData,
  TQueryKey extends QueryKey,
>(
  options: QueryOptions<TQueryFnData, TError, TData, TQueryKey>,
): QueryState<TData, TError> {
  const data =
    typeof options.initialData === 'function'
      ? (options.initialData as InitialDataFunction<TData>)()
      : options.initialData

  const hasData = typeof data !== 'undefined'

  const initialDataUpdatedAt = hasData
    ? typeof options.initialDataUpdatedAt === 'function'
      ? (options.initialDataUpdatedAt as () => number | undefined)()
      : options.initialDataUpdatedAt
    : 0

  return {
    data,
    dataUpdateCount: 0,
    dataUpdatedAt: hasData ? initialDataUpdatedAt ?? Date.now() : 0,
    error: null,
    errorUpdateCount: 0,
    errorUpdatedAt: 0,
    fetchFailureCount: 0,
    fetchFailureReason: null,
    fetchMeta: null,
    isInvalidated: false,
    status: hasData ? 'success' : 'pending',
    fetchStatus: 'idle',
  }
}<|MERGE_RESOLUTION|>--- conflicted
+++ resolved
@@ -387,13 +387,9 @@
     // Create fetch function
     const fetchFn = () => {
       if (!this.options.queryFn) {
-<<<<<<< HEAD
-        return Promise.reject(new Error('Missing queryFn'))
-=======
         return Promise.reject(
-          `Missing queryFn for queryKey '${this.options.queryHash}'`,
+          new Error(`Missing queryFn: '${this.options.queryHash}'`),
         )
->>>>>>> e1abd07b
       }
       this.#abortSignalConsumed = false
       return this.options.queryFn(
