import type { DefaultedQueryObserverOptions, DefaultError } from './types'
import {
  isServer,
  isValidTimeout,
  noop,
  replaceData,
  shallowEqualObjects,
  timeUntilStale,
} from './utils'
import { notifyManager } from './notifyManager'
import type {
  PlaceholderDataFunction,
  QueryKey,
  QueryObserverBaseResult,
  QueryObserverOptions,
  QueryObserverResult,
  QueryOptions,
  RefetchOptions,
} from './types'
import type { Query, QueryState, FetchOptions } from './query'
import type { QueryClient } from './queryClient'
import { focusManager } from './focusManager'
import { Subscribable } from './subscribable'
import { canFetch } from './retryer'

type QueryObserverListener<TData, TError> = (
  result: QueryObserverResult<TData, TError>,
) => void

export interface NotifyOptions {
  listeners?: boolean
}

export interface ObserverFetchOptions extends FetchOptions {
  throwOnError?: boolean
}

export class QueryObserver<
  TQueryFnData = unknown,
  TError = DefaultError,
  TData = TQueryFnData,
  TQueryData = TQueryFnData,
  TQueryKey extends QueryKey = QueryKey,
> extends Subscribable<QueryObserverListener<TData, TError>> {
  options: QueryObserverOptions<
    TQueryFnData,
    TError,
    TData,
    TQueryData,
    TQueryKey
  >

  #client: QueryClient
  #currentQuery: Query<TQueryFnData, TError, TQueryData, TQueryKey> = undefined!
  #currentQueryInitialState: QueryState<TQueryData, TError> = undefined!
  #currentResult: QueryObserverResult<TData, TError> = undefined!
  #currentResultState?: QueryState<TQueryData, TError>
  #currentResultOptions?: QueryObserverOptions<
    TQueryFnData,
    TError,
    TData,
    TQueryData,
    TQueryKey
  >
  #selectError: TError | null
  #selectFn?: (data: TQueryData) => TData
  #selectResult?: TData
  // This property keeps track of the last query with defined data.
  // It will be used to pass the previous data and query to the placeholder function between renders.
  #lastQueryWithDefinedData?: Query<TQueryFnData, TError, TQueryData, TQueryKey>
  #staleTimeoutId?: ReturnType<typeof setTimeout>
  #refetchIntervalId?: ReturnType<typeof setInterval>
  #currentRefetchInterval?: number | false
  #trackedProps: Set<keyof QueryObserverResult> = new Set()

  constructor(
    client: QueryClient,
    options: QueryObserverOptions<
      TQueryFnData,
      TError,
      TData,
      TQueryData,
      TQueryKey
    >,
  ) {
    super()

    this.#client = client
    this.options = options
    this.#selectError = null
    this.bindMethods()
    this.setOptions(options)
  }

  protected bindMethods(): void {
    this.refetch = this.refetch.bind(this)
  }

  protected onSubscribe(): void {
<<<<<<< HEAD
    if (this.listeners.length === 1) {
      this.#currentQuery.addObserver(this)
=======
    if (this.listeners.size === 1) {
      this.currentQuery.addObserver(this)
>>>>>>> 3816c9d4

      if (shouldFetchOnMount(this.#currentQuery, this.options)) {
        this.#executeFetch()
      }

      this.#updateTimers()
    }
  }

  protected onUnsubscribe(): void {
    if (!this.hasListeners()) {
      this.destroy()
    }
  }

  shouldFetchOnReconnect(): boolean {
    return shouldFetchOn(
      this.#currentQuery,
      this.options,
      this.options.refetchOnReconnect,
    )
  }

  shouldFetchOnWindowFocus(): boolean {
    return shouldFetchOn(
      this.#currentQuery,
      this.options,
      this.options.refetchOnWindowFocus,
    )
  }

  destroy(): void {
<<<<<<< HEAD
    this.listeners = []
    this.#clearStaleTimeout()
    this.#clearRefetchInterval()
    this.#currentQuery.removeObserver(this)
=======
    this.listeners = new Set()
    this.clearStaleTimeout()
    this.clearRefetchInterval()
    this.currentQuery.removeObserver(this)
>>>>>>> 3816c9d4
  }

  setOptions(
    options?: QueryObserverOptions<
      TQueryFnData,
      TError,
      TData,
      TQueryData,
      TQueryKey
    >,
    notifyOptions?: NotifyOptions,
  ): void {
    const prevOptions = this.options
    const prevQuery = this.#currentQuery

    this.options = this.#client.defaultQueryOptions(options)

    if (!shallowEqualObjects(prevOptions, this.options)) {
      this.#client.getQueryCache().notify({
        type: 'observerOptionsUpdated',
        query: this.#currentQuery,
        observer: this,
      })
    }

    if (
      typeof this.options.enabled !== 'undefined' &&
      typeof this.options.enabled !== 'boolean'
    ) {
      throw new Error('Expected enabled to be a boolean')
    }

    // Keep previous query key if the user does not supply one
    if (!this.options.queryKey) {
      this.options.queryKey = prevOptions.queryKey
    }

    this.#updateQuery()

    const mounted = this.hasListeners()

    // Fetch if there are subscribers
    if (
      mounted &&
      shouldFetchOptionally(
        this.#currentQuery,
        prevQuery,
        this.options,
        prevOptions,
      )
    ) {
      this.#executeFetch()
    }

    // Update result
    this.#updateResult(notifyOptions)

    // Update stale interval if needed
    if (
      mounted &&
      (this.#currentQuery !== prevQuery ||
        this.options.enabled !== prevOptions.enabled ||
        this.options.staleTime !== prevOptions.staleTime)
    ) {
      this.#updateStaleTimeout()
    }

    const nextRefetchInterval = this.#computeRefetchInterval()

    // Update refetch interval if needed
    if (
      mounted &&
      (this.#currentQuery !== prevQuery ||
        this.options.enabled !== prevOptions.enabled ||
        nextRefetchInterval !== this.#currentRefetchInterval)
    ) {
      this.#updateRefetchInterval(nextRefetchInterval)
    }
  }

  getOptimisticResult(
    options: DefaultedQueryObserverOptions<
      TQueryFnData,
      TError,
      TData,
      TQueryData,
      TQueryKey
    >,
  ): QueryObserverResult<TData, TError> {
    const query = this.#client.getQueryCache().build(this.#client, options)

    return this.createResult(query, options)
  }

  getCurrentResult(): QueryObserverResult<TData, TError> {
    return this.#currentResult
  }

  trackResult(
    result: QueryObserverResult<TData, TError>,
  ): QueryObserverResult<TData, TError> {
    const trackedResult = {} as QueryObserverResult<TData, TError>

    Object.keys(result).forEach((key) => {
      Object.defineProperty(trackedResult, key, {
        configurable: false,
        enumerable: true,
        get: () => {
          this.#trackedProps.add(key as keyof QueryObserverResult)
          return result[key as keyof QueryObserverResult]
        },
      })
    })

    return trackedResult
  }

  getCurrentQuery(): Query<TQueryFnData, TError, TQueryData, TQueryKey> {
    return this.#currentQuery
  }

  refetch({ ...options }: RefetchOptions = {}): Promise<
    QueryObserverResult<TData, TError>
  > {
    return this.fetch({
      ...options,
    })
  }

  fetchOptimistic(
    options: QueryObserverOptions<
      TQueryFnData,
      TError,
      TData,
      TQueryData,
      TQueryKey
    >,
  ): Promise<QueryObserverResult<TData, TError>> {
    const defaultedOptions = this.#client.defaultQueryOptions(options)

    const query = this.#client
      .getQueryCache()
      .build(this.#client, defaultedOptions)
    query.isFetchingOptimistic = true

    return query.fetch().then(() => this.createResult(query, defaultedOptions))
  }

  protected fetch(
    fetchOptions: ObserverFetchOptions,
  ): Promise<QueryObserverResult<TData, TError>> {
    return this.#executeFetch({
      ...fetchOptions,
      cancelRefetch: fetchOptions.cancelRefetch ?? true,
    }).then(() => {
      this.#updateResult()
      return this.#currentResult
    })
  }

  #executeFetch(
    fetchOptions?: ObserverFetchOptions,
  ): Promise<TQueryData | undefined> {
    // Make sure we reference the latest query as the current one might have been removed
    this.#updateQuery()

    // Fetch
    let promise: Promise<TQueryData | undefined> = this.#currentQuery.fetch(
      this.options as QueryOptions<TQueryFnData, TError, TQueryData, TQueryKey>,
      fetchOptions,
    )

    if (!fetchOptions?.throwOnError) {
      promise = promise.catch(noop)
    }

    return promise
  }

  #updateStaleTimeout(): void {
    this.#clearStaleTimeout()

    if (
      isServer ||
      this.#currentResult.isStale ||
      !isValidTimeout(this.options.staleTime)
    ) {
      return
    }

    const time = timeUntilStale(
      this.#currentResult.dataUpdatedAt,
      this.options.staleTime,
    )

    // The timeout is sometimes triggered 1 ms before the stale time expiration.
    // To mitigate this issue we always add 1 ms to the timeout.
    const timeout = time + 1

    this.#staleTimeoutId = setTimeout(() => {
      if (!this.#currentResult.isStale) {
        this.#updateResult()
      }
    }, timeout)
  }

  #computeRefetchInterval() {
    return (
      (typeof this.options.refetchInterval === 'function'
        ? this.options.refetchInterval(
            this.#currentResult.data,
            this.#currentQuery,
          )
        : this.options.refetchInterval) ?? false
    )
  }

  #updateRefetchInterval(nextInterval: number | false): void {
    this.#clearRefetchInterval()

    this.#currentRefetchInterval = nextInterval

    if (
      isServer ||
      this.options.enabled === false ||
      !isValidTimeout(this.#currentRefetchInterval) ||
      this.#currentRefetchInterval === 0
    ) {
      return
    }

    this.#refetchIntervalId = setInterval(() => {
      if (
        this.options.refetchIntervalInBackground ||
        focusManager.isFocused()
      ) {
        this.#executeFetch()
      }
    }, this.#currentRefetchInterval)
  }

  #updateTimers(): void {
    this.#updateStaleTimeout()
    this.#updateRefetchInterval(this.#computeRefetchInterval())
  }

  #clearStaleTimeout(): void {
    if (this.#staleTimeoutId) {
      clearTimeout(this.#staleTimeoutId)
      this.#staleTimeoutId = undefined
    }
  }

  #clearRefetchInterval(): void {
    if (this.#refetchIntervalId) {
      clearInterval(this.#refetchIntervalId)
      this.#refetchIntervalId = undefined
    }
  }

  protected createResult(
    query: Query<TQueryFnData, TError, TQueryData, TQueryKey>,
    options: QueryObserverOptions<
      TQueryFnData,
      TError,
      TData,
      TQueryData,
      TQueryKey
    >,
  ): QueryObserverResult<TData, TError> {
    const prevQuery = this.#currentQuery
    const prevOptions = this.options
    const prevResult = this.#currentResult as
      | QueryObserverResult<TData, TError>
      | undefined
    const prevResultState = this.#currentResultState
    const prevResultOptions = this.#currentResultOptions
    const queryChange = query !== prevQuery
    const queryInitialState = queryChange
      ? query.state
      : this.#currentQueryInitialState

    const { state } = query
    let { error, errorUpdatedAt, fetchStatus, status } = state
    let isPlaceholderData = false
    let data: TData | undefined

    // Optimistically set result in fetching state if needed
    if (options._optimisticResults) {
      const mounted = this.hasListeners()

      const fetchOnMount = !mounted && shouldFetchOnMount(query, options)

      const fetchOptionally =
        mounted && shouldFetchOptionally(query, prevQuery, options, prevOptions)

      if (fetchOnMount || fetchOptionally) {
        fetchStatus = canFetch(query.options.networkMode)
          ? 'fetching'
          : 'paused'
        if (!state.dataUpdatedAt) {
          status = 'pending'
        }
      }
      if (options._optimisticResults === 'isRestoring') {
        fetchStatus = 'idle'
      }
    }

    // Select data if needed
    if (options.select && typeof state.data !== 'undefined') {
      // Memoize select result
      if (
        prevResult &&
        state.data === prevResultState?.data &&
        options.select === this.#selectFn
      ) {
        data = this.#selectResult
      } else {
        try {
          this.#selectFn = options.select
          data = options.select(state.data)
          data = replaceData(prevResult?.data, data, options)
          this.#selectResult = data
          this.#selectError = null
        } catch (selectError) {
          this.#selectError = selectError as TError
        }
      }
    }
    // Use query data
    else {
      data = state.data as unknown as TData
    }

    // Show placeholder data if needed
    if (
      typeof options.placeholderData !== 'undefined' &&
      typeof data === 'undefined' &&
      status === 'pending'
    ) {
      let placeholderData

      // Memoize placeholder data
      if (
        prevResult?.isPlaceholderData &&
        options.placeholderData === prevResultOptions?.placeholderData
      ) {
        placeholderData = prevResult.data
      } else {
        placeholderData =
          typeof options.placeholderData === 'function'
            ? (
                options.placeholderData as unknown as PlaceholderDataFunction<TQueryData>
              )(
                this.#lastQueryWithDefinedData?.state.data,
                this.#lastQueryWithDefinedData as any,
              )
            : options.placeholderData
        if (options.select && typeof placeholderData !== 'undefined') {
          try {
            placeholderData = options.select(placeholderData)
            this.#selectError = null
          } catch (selectError) {
            this.#selectError = selectError as TError
          }
        }
      }

      if (typeof placeholderData !== 'undefined') {
        status = 'success'
        data = replaceData(
          prevResult?.data,
          placeholderData as unknown,
          options,
        ) as TData
        isPlaceholderData = true
      }
    }

    if (this.#selectError) {
      error = this.#selectError as any
      data = this.#selectResult
      errorUpdatedAt = Date.now()
      status = 'error'
    }

    const isFetching = fetchStatus === 'fetching'
    const isPending = status === 'pending'
    const isError = status === 'error'

    const isLoading = isPending && isFetching

    const result: QueryObserverBaseResult<TData, TError> = {
      status,
      fetchStatus,
      isPending,
      isSuccess: status === 'success',
      isError,
      isInitialLoading: isLoading,
      isLoading,
      data,
      dataUpdatedAt: state.dataUpdatedAt,
      error,
      errorUpdatedAt,
      failureCount: state.fetchFailureCount,
      failureReason: state.fetchFailureReason,
      errorUpdateCount: state.errorUpdateCount,
      isFetched: state.dataUpdateCount > 0 || state.errorUpdateCount > 0,
      isFetchedAfterMount:
        state.dataUpdateCount > queryInitialState.dataUpdateCount ||
        state.errorUpdateCount > queryInitialState.errorUpdateCount,
      isFetching,
      isRefetching: isFetching && !isPending,
      isLoadingError: isError && state.dataUpdatedAt === 0,
      isPaused: fetchStatus === 'paused',
      isPlaceholderData,
      isRefetchError: isError && state.dataUpdatedAt !== 0,
      isStale: isStale(query, options),
      refetch: this.refetch,
    }

    return result as QueryObserverResult<TData, TError>
  }

  #updateResult(notifyOptions?: NotifyOptions): void {
    const prevResult = this.#currentResult as
      | QueryObserverResult<TData, TError>
      | undefined

    const nextResult = this.createResult(this.#currentQuery, this.options)
    this.#currentResultState = this.#currentQuery.state
    this.#currentResultOptions = this.options

    // Only notify and update result if something has changed
    if (shallowEqualObjects(nextResult, prevResult)) {
      return
    }

    if (this.#currentResultState.data !== undefined) {
      this.#lastQueryWithDefinedData = this.#currentQuery
    }
    this.#currentResult = nextResult

    // Determine which callbacks to trigger
    const defaultNotifyOptions: NotifyOptions = {}

    const shouldNotifyListeners = (): boolean => {
      if (!prevResult) {
        return true
      }

      const { notifyOnChangeProps } = this.options

      if (
        notifyOnChangeProps === 'all' ||
        (!notifyOnChangeProps && !this.#trackedProps.size)
      ) {
        return true
      }

      const includedProps = new Set(notifyOnChangeProps ?? this.#trackedProps)

      if (this.options.throwOnError) {
        includedProps.add('error')
      }

      return Object.keys(this.#currentResult).some((key) => {
        const typedKey = key as keyof QueryObserverResult
        const changed = this.#currentResult[typedKey] !== prevResult[typedKey]
        return changed && includedProps.has(typedKey)
      })
    }

    if (notifyOptions?.listeners !== false && shouldNotifyListeners()) {
      defaultNotifyOptions.listeners = true
    }

    this.#notify({ ...defaultNotifyOptions, ...notifyOptions })
  }

  #updateQuery(): void {
    const query = this.#client.getQueryCache().build(this.#client, this.options)

    if (query === this.#currentQuery) {
      return
    }

    const prevQuery = this.#currentQuery as
      | Query<TQueryFnData, TError, TQueryData, TQueryKey>
      | undefined
    this.#currentQuery = query
    this.#currentQueryInitialState = query.state

    if (this.hasListeners()) {
      prevQuery?.removeObserver(this)
      query.addObserver(this)
    }
  }

  onQueryUpdate(): void {
    this.#updateResult()

    if (this.hasListeners()) {
      this.#updateTimers()
    }
  }

  #notify(notifyOptions: NotifyOptions): void {
    notifyManager.batch(() => {
      // First, trigger the listeners
      if (notifyOptions.listeners) {
<<<<<<< HEAD
        this.listeners.forEach((listener) => {
          listener(this.#currentResult)
=======
        this.listeners.forEach(({ listener }) => {
          listener(this.currentResult)
>>>>>>> 3816c9d4
        })
      }

      // Then the cache listeners
      this.#client.getQueryCache().notify({
        query: this.#currentQuery,
        type: 'observerResultsUpdated',
      })
    })
  }
}

function shouldLoadOnMount(
  query: Query<any, any, any, any>,
  options: QueryObserverOptions<any, any, any, any>,
): boolean {
  return (
    options.enabled !== false &&
    !query.state.dataUpdatedAt &&
    !(query.state.status === 'error' && options.retryOnMount === false)
  )
}

function shouldFetchOnMount(
  query: Query<any, any, any, any>,
  options: QueryObserverOptions<any, any, any, any, any>,
): boolean {
  return (
    shouldLoadOnMount(query, options) ||
    (query.state.dataUpdatedAt > 0 &&
      shouldFetchOn(query, options, options.refetchOnMount))
  )
}

function shouldFetchOn(
  query: Query<any, any, any, any>,
  options: QueryObserverOptions<any, any, any, any, any>,
  field: (typeof options)['refetchOnMount'] &
    (typeof options)['refetchOnWindowFocus'] &
    (typeof options)['refetchOnReconnect'],
) {
  if (options.enabled !== false) {
    const value = typeof field === 'function' ? field(query) : field

    return value === 'always' || (value !== false && isStale(query, options))
  }
  return false
}

function shouldFetchOptionally(
  query: Query<any, any, any, any>,
  prevQuery: Query<any, any, any, any>,
  options: QueryObserverOptions<any, any, any, any, any>,
  prevOptions: QueryObserverOptions<any, any, any, any, any>,
): boolean {
  return (
    options.enabled !== false &&
    (query !== prevQuery || prevOptions.enabled === false) &&
    (!options.suspense || query.state.status !== 'error') &&
    isStale(query, options)
  )
}

function isStale(
  query: Query<any, any, any, any>,
  options: QueryObserverOptions<any, any, any, any, any>,
): boolean {
  return query.isStaleByTime(options.staleTime)
}<|MERGE_RESOLUTION|>--- conflicted
+++ resolved
@@ -97,13 +97,8 @@
   }
 
   protected onSubscribe(): void {
-<<<<<<< HEAD
-    if (this.listeners.length === 1) {
+    if (this.listeners.size === 1) {
       this.#currentQuery.addObserver(this)
-=======
-    if (this.listeners.size === 1) {
-      this.currentQuery.addObserver(this)
->>>>>>> 3816c9d4
 
       if (shouldFetchOnMount(this.#currentQuery, this.options)) {
         this.#executeFetch()
@@ -136,17 +131,10 @@
   }
 
   destroy(): void {
-<<<<<<< HEAD
-    this.listeners = []
+    this.listeners = new Set()
     this.#clearStaleTimeout()
     this.#clearRefetchInterval()
     this.#currentQuery.removeObserver(this)
-=======
-    this.listeners = new Set()
-    this.clearStaleTimeout()
-    this.clearRefetchInterval()
-    this.currentQuery.removeObserver(this)
->>>>>>> 3816c9d4
   }
 
   setOptions(
@@ -659,13 +647,8 @@
     notifyManager.batch(() => {
       // First, trigger the listeners
       if (notifyOptions.listeners) {
-<<<<<<< HEAD
-        this.listeners.forEach((listener) => {
+        this.listeners.forEach(({ listener }) => {
           listener(this.#currentResult)
-=======
-        this.listeners.forEach(({ listener }) => {
-          listener(this.currentResult)
->>>>>>> 3816c9d4
         })
       }
 
