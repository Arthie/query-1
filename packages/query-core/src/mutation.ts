--- conflicted
+++ resolved
@@ -144,17 +144,8 @@
     }
   }
 
-<<<<<<< HEAD
-  continue(): Promise<TData> {
-    if (this.#retryer) {
-      this.#retryer.continue()
-      return this.#retryer.promise
-    }
-    return this.execute()
-=======
   continue(): Promise<unknown> {
-    return this.retryer?.continue() ?? this.execute()
->>>>>>> 21439e6b
+    return this.#retryer?.continue() ?? this.execute()
   }
 
   async execute(): Promise<TData> {
