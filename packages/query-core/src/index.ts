--- conflicted
+++ resolved
@@ -11,21 +11,7 @@
 export { notifyManager } from './notifyManager'
 export { focusManager } from './focusManager'
 export { onlineManager } from './onlineManager'
-<<<<<<< HEAD
-export { hashKey, replaceEqualDeep, isServer, keepPreviousData } from './utils'
-=======
-export {
-  hashQueryKey,
-  replaceEqualDeep,
-  isError,
-  isServer,
-  matchQuery,
-  parseQueryArgs,
-  parseFilterArgs,
-  parseMutationFilterArgs,
-  parseMutationArgs,
-} from './utils'
->>>>>>> 8d235134
+export { hashKey, replaceEqualDeep, isServer, matchQuery, keepPreviousData } from './utils'
 export type { MutationFilters, QueryFilters, Updater } from './utils'
 export { isCancelledError } from './retryer'
 export {
