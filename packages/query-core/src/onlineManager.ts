--- conflicted
+++ resolved
@@ -63,14 +63,10 @@
   }
 
   setOnline(online?: boolean): void {
-<<<<<<< HEAD
-    this.#online = online
-=======
-    const changed = this.online !== online
->>>>>>> bbdf720e
+    const changed = this.#online !== online
 
     if (changed) {
-      this.online = online
+      this.#online = online
       this.onOnline()
     }
   }
