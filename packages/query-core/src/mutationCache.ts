--- conflicted
+++ resolved
@@ -1,9 +1,5 @@
 import type { MutationObserver } from './mutationObserver'
-<<<<<<< HEAD
-import type { MutationOptions, RegisteredError } from './types'
-=======
-import type { MutationOptions, NotifyEvent } from './types'
->>>>>>> b32da31e
+import type { NotifyEvent, MutationOptions, RegisteredError } from './types'
 import type { QueryClient } from './queryClient'
 import { notifyManager } from './notifyManager'
 import type { Action, MutationState } from './mutation'
