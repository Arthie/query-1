'use client'
import * as React from 'react'

import type {
  QueryKey,
  QueryFunction,
  QueriesPlaceholderDataFunction,
  QueryClient,
  DefaultError,
} from '@tanstack/query-core'
import { notifyManager, QueriesObserver } from '@tanstack/query-core'
import { useQueryClient } from './QueryClientProvider'
import type { UseQueryOptions, UseQueryResult } from './types'
import { useIsRestoring } from './isRestoring'
import { useQueryErrorResetBoundary } from './QueryErrorResetBoundary'
import {
  ensurePreventErrorBoundaryRetry,
  getHasError,
  useClearResetErrorBoundary,
} from './errorBoundaryUtils'
import {
  ensureStaleTime,
  shouldSuspend,
  fetchOptimistic,
  willFetch,
} from './suspense'

// This defines the `UseQueryOptions` that are accepted in `QueriesOptions` & `GetOptions`.
// `placeholderData` function does not have a parameter
type UseQueryOptionsForUseQueries<
  TQueryFnData = unknown,
  TError = DefaultError,
  TData = TQueryFnData,
  TQueryKey extends QueryKey = QueryKey,
> = Omit<
  UseQueryOptions<TQueryFnData, TError, TData, TQueryKey>,
  'placeholderData'
> & {
  placeholderData?: TQueryFnData | QueriesPlaceholderDataFunction<TQueryFnData>
}

// Avoid TS depth-limit error in case of large array literal
type MAXIMUM_DEPTH = 20

type GetOptions<T> =
  // Part 1: responsible for applying explicit type parameter to function arguments, if object { queryFnData: TQueryFnData, error: TError, data: TData }
  T extends {
    queryFnData: infer TQueryFnData
    error?: infer TError
    data: infer TData
  }
    ? UseQueryOptionsForUseQueries<TQueryFnData, TError, TData>
    : T extends { queryFnData: infer TQueryFnData; error?: infer TError }
    ? UseQueryOptionsForUseQueries<TQueryFnData, TError>
    : T extends { data: infer TData; error?: infer TError }
    ? UseQueryOptionsForUseQueries<unknown, TError, TData>
    : // Part 2: responsible for applying explicit type parameter to function arguments, if tuple [TQueryFnData, TError, TData]
    T extends [infer TQueryFnData, infer TError, infer TData]
    ? UseQueryOptionsForUseQueries<TQueryFnData, TError, TData>
    : T extends [infer TQueryFnData, infer TError]
    ? UseQueryOptionsForUseQueries<TQueryFnData, TError>
    : T extends [infer TQueryFnData]
    ? UseQueryOptionsForUseQueries<TQueryFnData>
    : // Part 3: responsible for inferring and enforcing type if no explicit parameter was provided
    T extends {
        queryFn?: QueryFunction<infer TQueryFnData, infer TQueryKey>
        select: (data: any) => infer TData
      }
    ? UseQueryOptionsForUseQueries<TQueryFnData, Error, TData, TQueryKey>
    : T extends { queryFn?: QueryFunction<infer TQueryFnData, infer TQueryKey> }
    ? UseQueryOptionsForUseQueries<TQueryFnData, Error, TQueryFnData, TQueryKey>
    : // Fallback
      UseQueryOptionsForUseQueries

type GetResults<T> =
  // Part 1: responsible for mapping explicit type parameter to function result, if object
  T extends { queryFnData: any; error?: infer TError; data: infer TData }
    ? UseQueryResult<TData, TError>
    : T extends { queryFnData: infer TQueryFnData; error?: infer TError }
    ? UseQueryResult<TQueryFnData, TError>
    : T extends { data: infer TData; error?: infer TError }
    ? UseQueryResult<TData, TError>
    : // Part 2: responsible for mapping explicit type parameter to function result, if tuple
    T extends [any, infer TError, infer TData]
    ? UseQueryResult<TData, TError>
    : T extends [infer TQueryFnData, infer TError]
    ? UseQueryResult<TQueryFnData, TError>
    : T extends [infer TQueryFnData]
    ? UseQueryResult<TQueryFnData>
    : // Part 3: responsible for mapping inferred type to results, if no explicit parameter was provided
    T extends {
        queryFn?: QueryFunction<unknown, any>
        select: (data: any) => infer TData
      }
    ? UseQueryResult<TData>
    : T extends { queryFn?: QueryFunction<infer TQueryFnData, any> }
    ? UseQueryResult<TQueryFnData>
    : // Fallback
      UseQueryResult

/**
 * QueriesOptions reducer recursively unwraps function arguments to infer/enforce type param
 */
export type QueriesOptions<
  T extends any[],
  Result extends any[] = [],
  Depth extends ReadonlyArray<number> = [],
> = Depth['length'] extends MAXIMUM_DEPTH
  ? UseQueryOptionsForUseQueries[]
  : T extends []
  ? []
  : T extends [infer Head]
  ? [...Result, GetOptions<Head>]
  : T extends [infer Head, ...infer Tail]
  ? QueriesOptions<[...Tail], [...Result, GetOptions<Head>], [...Depth, 1]>
  : unknown[] extends T
  ? T
  : // If T is *some* array but we couldn't assign unknown[] to it, then it must hold some known/homogenous type!
  // use this to infer the param types in the case of Array.map() argument
  T extends UseQueryOptionsForUseQueries<
      infer TQueryFnData,
      infer TError,
      infer TData,
      infer TQueryKey
    >[]
  ? UseQueryOptionsForUseQueries<TQueryFnData, TError, TData, TQueryKey>[]
  : // Fallback
    UseQueryOptionsForUseQueries[]

/**
 * QueriesResults reducer recursively maps type param to results
 */
export type QueriesResults<
  T extends any[],
  Result extends any[] = [],
  Depth extends ReadonlyArray<number> = [],
> = Depth['length'] extends MAXIMUM_DEPTH
  ? UseQueryResult[]
  : T extends []
  ? []
  : T extends [infer Head]
  ? [...Result, GetResults<Head>]
  : T extends [infer Head, ...infer Tail]
  ? QueriesResults<[...Tail], [...Result, GetResults<Head>], [...Depth, 1]>
  : T extends UseQueryOptionsForUseQueries<
      infer TQueryFnData,
      infer TError,
      infer TData,
      any
    >[]
  ? // Dynamic-size (homogenous) UseQueryOptions array: map directly to array of results
    UseQueryResult<
      unknown extends TData ? TQueryFnData : TData,
      unknown extends TError ? DefaultError : TError
    >[]
  : // Fallback
    UseQueryResult[]

export function useQueries<T extends any[]>(
  {
    queries,
  }: {
    queries: readonly [...QueriesOptions<T>]
  },
  queryClient?: QueryClient,
): QueriesResults<T> {
  const client = useQueryClient(queryClient)
  const isRestoring = useIsRestoring()
  const errorResetBoundary = useQueryErrorResetBoundary()

  const defaultedQueries = React.useMemo(
    () =>
      queries.map((options) => {
        const defaultedOptions = client.defaultQueryOptions(options)

        // Make sure the results are already in fetching state before subscribing or updating options
        defaultedOptions._optimisticResults = isRestoring
          ? 'isRestoring'
          : 'optimistic'

        return defaultedOptions
      }),
    [queries, client, isRestoring],
  )

  defaultedQueries.forEach((query) => {
    ensureStaleTime(query)
    ensurePreventErrorBoundaryRetry(query, errorResetBoundary)
  })

  useClearResetErrorBoundary(errorResetBoundary)

  const [observer] = React.useState(
    () => new QueriesObserver(client, defaultedQueries),
  )

  const optimisticResult = observer.getOptimisticResult(defaultedQueries)

  React.useSyncExternalStore(
    React.useCallback(
      (onStoreChange) =>
        isRestoring
          ? () => undefined
          : observer.subscribe(notifyManager.batchCalls(onStoreChange)),
      [observer, isRestoring],
    ),
    () => observer.getCurrentResult(),
    () => observer.getCurrentResult(),
  )

  React.useEffect(() => {
    // Do not notify on updates because of changes in the options because
    // these changes should already be reflected in the optimistic result.
    observer.setQueries(defaultedQueries, { listeners: false })
  }, [defaultedQueries, observer])

  const shouldAtLeastOneSuspend = optimisticResult.some((result, index) =>
    shouldSuspend(defaultedQueries[index], result, isRestoring),
  )

  const suspensePromises = shouldAtLeastOneSuspend
    ? optimisticResult.flatMap((result, index) => {
        const options = defaultedQueries[index]
        const queryObserver = observer.getObservers()[index]

        if (options && queryObserver) {
          if (shouldSuspend(options, result, isRestoring)) {
            return fetchOptimistic(options, queryObserver, errorResetBoundary)
          } else if (willFetch(result, isRestoring)) {
            void fetchOptimistic(options, queryObserver, errorResetBoundary)
          }
        }
        return []
      })
    : []

  if (suspensePromises.length > 0) {
    throw Promise.all(suspensePromises)
  }
  const observerQueries = observer.getQueries()
  const firstSingleResultWhichShouldThrow = optimisticResult.find(
    (result, index) =>
      getHasError({
        result,
        errorResetBoundary,
<<<<<<< HEAD
        throwErrors: defaultedQueries[index]?.throwErrors ?? false,
        query: observer.getQueries()[index]!,
=======
        useErrorBoundary: defaultedQueries[index]?.useErrorBoundary ?? false,
        query: observerQueries[index]!,
>>>>>>> 195772e8
      }),
  )

  if (firstSingleResultWhichShouldThrow?.error) {
    throw firstSingleResultWhichShouldThrow.error
  }

  return optimisticResult as QueriesResults<T>
}<|MERGE_RESOLUTION|>--- conflicted
+++ resolved
@@ -243,13 +243,8 @@
       getHasError({
         result,
         errorResetBoundary,
-<<<<<<< HEAD
-        throwErrors: defaultedQueries[index]?.throwErrors ?? false,
-        query: observer.getQueries()[index]!,
-=======
-        useErrorBoundary: defaultedQueries[index]?.useErrorBoundary ?? false,
+        throwErrors: defaultedQueries[index]?.useErrorBoundary ?? false,
         query: observerQueries[index]!,
->>>>>>> 195772e8
       }),
   )
 
