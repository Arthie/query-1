--- conflicted
+++ resolved
@@ -1,10 +1,6 @@
 {
   "name": "@tanstack/react-query",
-<<<<<<< HEAD
-  "version": "4.22.4",
-=======
   "version": "4.24.2",
->>>>>>> 8991d7c0
   "description": "Hooks for managing, caching and syncing asynchronous and remote data in React",
   "author": "tannerlinsley",
   "license": "MIT",
