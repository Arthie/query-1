--- conflicted
+++ resolved
@@ -1,10 +1,6 @@
 {
   "name": "@tanstack/react-query-persist-client",
-<<<<<<< HEAD
   "version": "5.0.0-alpha.70",
-=======
-  "version": "4.29.18",
->>>>>>> d0388a92
   "description": "React bindings to work with persisters in TanStack/react-query",
   "author": "tannerlinsley",
   "license": "MIT",
