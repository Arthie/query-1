import { AST_NODE_TYPES } from '@typescript-eslint/utils'
import { uniqueBy } from './unique-by'
import type { TSESLint, TSESTree } from '@typescript-eslint/utils'
import type TSESLintScopeManager from '@typescript-eslint/scope-manager'
import type { RuleContext } from '@typescript-eslint/utils/dist/ts-eslint'

export const ASTUtils = {
  isNodeOfOneOf<T extends AST_NODE_TYPES>(
    node: TSESTree.Node,
    types: ReadonlyArray<T>,
  ): node is TSESTree.Node & { type: T } {
    return types.includes(node.type as T)
  },
  isIdentifier(node: TSESTree.Node): node is TSESTree.Identifier {
    return node.type === AST_NODE_TYPES.Identifier
  },
  isIdentifierWithName(
    node: TSESTree.Node,
    name: string,
  ): node is TSESTree.Identifier {
    return ASTUtils.isIdentifier(node) && node.name === name
  },
  isIdentifierWithOneOfNames<T extends Array<string>>(
    node: TSESTree.Node,
    name: T,
  ): node is TSESTree.Identifier & { name: T[number] } {
    return ASTUtils.isIdentifier(node) && name.includes(node.name)
  },
  isProperty(node: TSESTree.Node): node is TSESTree.Property {
    return node.type === AST_NODE_TYPES.Property
  },
  isObjectExpression(node: TSESTree.Node): node is TSESTree.ObjectExpression {
    return node.type === AST_NODE_TYPES.ObjectExpression
  },
  isPropertyWithIdentifierKey(
    node: TSESTree.Node,
    key: string,
  ): node is TSESTree.Property {
    return (
      ASTUtils.isProperty(node) && ASTUtils.isIdentifierWithName(node.key, key)
    )
  },
  findPropertyWithIdentifierKey(
    properties: Array<TSESTree.ObjectLiteralElement>,
    key: string,
  ): TSESTree.Property | undefined {
    return properties.find((x) =>
      ASTUtils.isPropertyWithIdentifierKey(x, key),
    ) as TSESTree.Property | undefined
  },
  getNestedIdentifiers(node: TSESTree.Node): Array<TSESTree.Identifier> {
    const identifiers: Array<TSESTree.Identifier> = []

    if (ASTUtils.isIdentifier(node)) {
      identifiers.push(node)
    }

    if ('arguments' in node) {
      node.arguments.forEach((x) => {
        identifiers.push(...ASTUtils.getNestedIdentifiers(x))
      })
    }

    if ('elements' in node) {
      node.elements.forEach((x) => {
        if (x !== null) {
          identifiers.push(...ASTUtils.getNestedIdentifiers(x))
        }
      })
    }

    if ('properties' in node) {
      node.properties.forEach((x) => {
        identifiers.push(...ASTUtils.getNestedIdentifiers(x))
      })
    }

    if ('expressions' in node) {
      node.expressions.forEach((x) => {
        identifiers.push(...ASTUtils.getNestedIdentifiers(x))
      })
    }

    if (node.type === AST_NODE_TYPES.Property) {
      identifiers.push(...ASTUtils.getNestedIdentifiers(node.value))
    }

    if (node.type === AST_NODE_TYPES.SpreadElement) {
      identifiers.push(...ASTUtils.getNestedIdentifiers(node.argument))
    }

    if (node.type === AST_NODE_TYPES.MemberExpression) {
      identifiers.push(...ASTUtils.getNestedIdentifiers(node.object))
    }

    if (node.type === AST_NODE_TYPES.UnaryExpression) {
      identifiers.push(...ASTUtils.getNestedIdentifiers(node.argument))
    }

    if (node.type === AST_NODE_TYPES.ChainExpression) {
      identifiers.push(...ASTUtils.getNestedIdentifiers(node.expression))
    }

    if (node.type === AST_NODE_TYPES.TSNonNullExpression) {
      identifiers.push(...ASTUtils.getNestedIdentifiers(node.expression))
    }

    return identifiers
  },
  isAncestorIsCallee(identifier: TSESTree.Node) {
    let previousNode = identifier
    let currentNode = identifier.parent

    while (currentNode !== undefined) {
      if (
        currentNode.type === AST_NODE_TYPES.CallExpression &&
        currentNode.callee === previousNode
      ) {
        return true
      }

      if (currentNode.type !== AST_NODE_TYPES.MemberExpression) {
        return false
      }

      previousNode = currentNode
      currentNode = currentNode.parent
    }

    return false
  },
  traverseUpOnly(
    identifier: TSESTree.Node,
    allowedNodeTypes: Array<AST_NODE_TYPES>,
  ): TSESTree.Node {
    const parent = identifier.parent

    if (parent !== undefined && allowedNodeTypes.includes(parent.type)) {
      return ASTUtils.traverseUpOnly(parent, allowedNodeTypes)
    }

    return identifier
  },
  isDeclaredInNode(params: {
    functionNode: TSESTree.Node
    reference: TSESLintScopeManager.Reference
    scopeManager: TSESLint.Scope.ScopeManager
  }) {
    const { functionNode, reference, scopeManager } = params
    const scope = scopeManager.acquire(functionNode)

    if (scope === null) {
      return false
    }

    return scope.set.has(reference.identifier.name)
  },
  getExternalRefs(params: {
    scopeManager: TSESLint.Scope.ScopeManager
    sourceCode: Readonly<TSESLint.SourceCode>
    node: TSESTree.Node
  }): Array<TSESLint.Scope.Reference> {
    const { scopeManager, sourceCode, node } = params
    const scope = scopeManager.acquire(node)

    if (scope === null) {
      return []
    }

    const references = scope.references
      .filter((x) => x.isRead() && !scope.set.has(x.identifier.name))
      .map((x) => {
        const referenceNode = ASTUtils.traverseUpOnly(x.identifier, [
          AST_NODE_TYPES.MemberExpression,
          AST_NODE_TYPES.Identifier,
        ])

        return {
          variable: x,
          node: referenceNode,
          text: sourceCode.getText(referenceNode),
        }
      })

    const localRefIds = new Set(
      [...scope.set.values()].map((x) => sourceCode.getText(x.identifiers[0])),
    )

    const externalRefs = references.filter(
      (x) => x.variable.resolved === null || !localRefIds.has(x.text),
    )

    return uniqueBy(externalRefs, (x) => x.text).map((x) => x.variable)
  },
  mapKeyNodeToText(
    node: TSESTree.Node,
    sourceCode: Readonly<TSESLint.SourceCode>,
  ) {
    return sourceCode.getText(
      ASTUtils.traverseUpOnly(node, [
        AST_NODE_TYPES.MemberExpression,
        AST_NODE_TYPES.Identifier,
      ]),
    )
  },
  isValidReactComponentOrHookName(
    identifier: TSESTree.Identifier | null | undefined,
  ) {
    return (
      identifier !== null &&
      identifier !== undefined &&
      /^(use|[A-Z])/.test(identifier.name)
    )
  },
  getFunctionAncestor(
    context: Readonly<RuleContext<string, ReadonlyArray<unknown>>>,
  ) {
    for (const ancestor of context.getAncestors()) {
      if (ancestor.type === AST_NODE_TYPES.FunctionDeclaration) {
        return ancestor
      }

      if (
        ancestor.parent?.type === AST_NODE_TYPES.VariableDeclarator &&
        ancestor.parent.id.type === AST_NODE_TYPES.Identifier &&
        ASTUtils.isNodeOfOneOf(ancestor, [
          AST_NODE_TYPES.FunctionDeclaration,
          AST_NODE_TYPES.FunctionExpression,
          AST_NODE_TYPES.ArrowFunctionExpression,
        ])
      ) {
        return ancestor
      }
    }

    return undefined
  },
  getReferencedExpressionByIdentifier(params: {
    node: TSESTree.Node
    context: Readonly<RuleContext<string, ReadonlyArray<unknown>>>
  }) {
    const { node, context } = params

    const resolvedNode = context
      .getScope()
      .references.find((ref) => ref.identifier === node)?.resolved
      ?.defs[0]?.node

    if (resolvedNode?.type !== AST_NODE_TYPES.VariableDeclarator) {
      return null
    }

    return resolvedNode.init
  },
<<<<<<< HEAD
  getNestedReturnStatements(
    node: TSESTree.Node,
  ): Array<TSESTree.ReturnStatement> {
    const returnStatements: Array<TSESTree.ReturnStatement> = []
=======
  getClosestVariableDeclarator(node: TSESTree.Node) {
    let currentNode: TSESTree.Node | undefined = node

    while (
      currentNode !== undefined &&
      currentNode.type !== AST_NODE_TYPES.Program
    ) {
      if (currentNode.type === AST_NODE_TYPES.VariableDeclarator) {
        return currentNode
      }

      currentNode = currentNode.parent
    }

    return undefined
  },
  getNestedReturnStatements(node: TSESTree.Node): TSESTree.ReturnStatement[] {
    const returnStatements: TSESTree.ReturnStatement[] = []
>>>>>>> 85b76b87

    if (node.type === AST_NODE_TYPES.ReturnStatement) {
      returnStatements.push(node)
    }

    if ('body' in node && node.body !== undefined && node.body !== null) {
      Array.isArray(node.body)
        ? node.body.forEach((x) => {
            returnStatements.push(...ASTUtils.getNestedReturnStatements(x))
          })
        : returnStatements.push(
            ...ASTUtils.getNestedReturnStatements(node.body),
          )
    }

    if ('consequent' in node) {
      Array.isArray(node.consequent)
        ? node.consequent.forEach((x) => {
            returnStatements.push(...ASTUtils.getNestedReturnStatements(x))
          })
        : returnStatements.push(
            ...ASTUtils.getNestedReturnStatements(node.consequent),
          )
    }

    if ('alternate' in node && node.alternate !== null) {
      Array.isArray(node.alternate)
        ? node.alternate.forEach((x) => {
            returnStatements.push(...ASTUtils.getNestedReturnStatements(x))
          })
        : returnStatements.push(
            ...ASTUtils.getNestedReturnStatements(node.alternate),
          )
    }

    if ('cases' in node) {
      node.cases.forEach((x) => {
        returnStatements.push(...ASTUtils.getNestedReturnStatements(x))
      })
    }

    if ('block' in node) {
      returnStatements.push(...ASTUtils.getNestedReturnStatements(node.block))
    }

    if ('handler' in node && node.handler !== null) {
      returnStatements.push(...ASTUtils.getNestedReturnStatements(node.handler))
    }

    if ('finalizer' in node && node.finalizer !== null) {
      returnStatements.push(
        ...ASTUtils.getNestedReturnStatements(node.finalizer),
      )
    }

    if (
      'expression' in node &&
      node.expression !== true &&
      node.expression !== false
    ) {
      returnStatements.push(
        ...ASTUtils.getNestedReturnStatements(node.expression),
      )
    }

    if ('test' in node && node.test !== null) {
      returnStatements.push(...ASTUtils.getNestedReturnStatements(node.test))
    }

    return returnStatements
  },
}<|MERGE_RESOLUTION|>--- conflicted
+++ resolved
@@ -252,12 +252,6 @@
 
     return resolvedNode.init
   },
-<<<<<<< HEAD
-  getNestedReturnStatements(
-    node: TSESTree.Node,
-  ): Array<TSESTree.ReturnStatement> {
-    const returnStatements: Array<TSESTree.ReturnStatement> = []
-=======
   getClosestVariableDeclarator(node: TSESTree.Node) {
     let currentNode: TSESTree.Node | undefined = node
 
@@ -274,9 +268,10 @@
 
     return undefined
   },
-  getNestedReturnStatements(node: TSESTree.Node): TSESTree.ReturnStatement[] {
-    const returnStatements: TSESTree.ReturnStatement[] = []
->>>>>>> 85b76b87
+  getNestedReturnStatements(
+    node: TSESTree.Node,
+  ): Array<TSESTree.ReturnStatement> {
+    const returnStatements: Array<TSESTree.ReturnStatement> = []
 
     if (node.type === AST_NODE_TYPES.ReturnStatement) {
       returnStatements.push(node)
