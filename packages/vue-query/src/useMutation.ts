--- conflicted
+++ resolved
@@ -93,19 +93,9 @@
     })
   }
 
-<<<<<<< HEAD
-  watch(
-    options,
-    () => {
-      observer.setOptions(options.value)
-    },
-    { flush: 'sync' },
-  )
-=======
   watch(options, () => {
-    observer.setOptions(queryClient.defaultMutationOptions(options.value))
+    observer.setOptions(options.value)
   })
->>>>>>> 85b76b87
 
   onScopeDispose(() => {
     unsubscribe()
