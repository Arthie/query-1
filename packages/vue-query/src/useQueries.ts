/* eslint-disable @typescript-eslint/no-explicit-any */
import { QueriesObserver } from '@tanstack/query-core'
<<<<<<< HEAD
import type {
  QueriesPlaceholderDataFunction,
  QueryKey,
  QueriesObserverOptions,
  QueryFunction,
  QueryObserverResult,
} from '@tanstack/query-core'
=======
import { computed, onScopeDispose, reactive, readonly, watch } from 'vue-demi'
>>>>>>> 3e2679f2
import type { Ref } from 'vue-demi'
import { computed, onScopeDispose, readonly, ref, watch } from 'vue-demi'

import { useQueryClient } from './useQueryClient'
import { cloneDeepUnref } from './utils'
import type { UseQueryOptions } from './useQuery'
import type { QueryClient } from './queryClient'
import type { DistributiveOmit, MaybeRefDeep } from './types'

// This defines the `UseQueryOptions` that are accepted in `QueriesOptions` & `GetOptions`.
// `placeholderData` function does not have a parameter
type UseQueryOptionsForUseQueries<
  TQueryFnData = unknown,
  TError = unknown,
  TData = TQueryFnData,
  TQueryKey extends QueryKey = QueryKey,
> = DistributiveOmit<
  UseQueryOptions<TQueryFnData, TError, TData, TQueryKey>,
  'placeholderData'
> & {
  placeholderData?: TQueryFnData | QueriesPlaceholderDataFunction<TQueryFnData>
}

// Avoid TS depth-limit error in case of large array literal
type MAXIMUM_DEPTH = 20

type GetOptions<T> =
  // Part 1: responsible for applying explicit type parameter to function arguments, if object { queryFnData: TQueryFnData, error: TError, data: TData }
  T extends {
    queryFnData: infer TQueryFnData
    error?: infer TError
    data: infer TData
  }
    ? UseQueryOptionsForUseQueries<TQueryFnData, TError, TData>
    : T extends { queryFnData: infer TQueryFnData; error?: infer TError }
    ? UseQueryOptionsForUseQueries<TQueryFnData, TError>
    : T extends { data: infer TData; error?: infer TError }
    ? UseQueryOptionsForUseQueries<unknown, TError, TData>
    : // Part 2: responsible for applying explicit type parameter to function arguments, if tuple [TQueryFnData, TError, TData]
    T extends [infer TQueryFnData, infer TError, infer TData]
    ? UseQueryOptionsForUseQueries<TQueryFnData, TError, TData>
    : T extends [infer TQueryFnData, infer TError]
    ? UseQueryOptionsForUseQueries<TQueryFnData, TError>
    : T extends [infer TQueryFnData]
    ? UseQueryOptionsForUseQueries<TQueryFnData>
    : // Part 3: responsible for inferring and enforcing type if no explicit parameter was provided
    T extends {
        queryFn?: QueryFunction<infer TQueryFnData, infer TQueryKey>
        select: (data: any) => infer TData
      }
    ? UseQueryOptionsForUseQueries<TQueryFnData, Error, TData, TQueryKey>
    : T extends { queryFn?: QueryFunction<infer TQueryFnData, infer TQueryKey> }
    ? UseQueryOptionsForUseQueries<TQueryFnData, Error, TQueryFnData, TQueryKey>
    : // Fallback
      UseQueryOptionsForUseQueries

type GetResults<T> =
  // Part 1: responsible for mapping explicit type parameter to function result, if object
  T extends { queryFnData: any; error?: infer TError; data: infer TData }
    ? QueryObserverResult<TData, TError>
    : T extends { queryFnData: infer TQueryFnData; error?: infer TError }
    ? QueryObserverResult<TQueryFnData, TError>
    : T extends { data: infer TData; error?: infer TError }
    ? QueryObserverResult<TData, TError>
    : // Part 2: responsible for mapping explicit type parameter to function result, if tuple
    T extends [any, infer TError, infer TData]
    ? QueryObserverResult<TData, TError>
    : T extends [infer TQueryFnData, infer TError]
    ? QueryObserverResult<TQueryFnData, TError>
    : T extends [infer TQueryFnData]
    ? QueryObserverResult<TQueryFnData>
    : // Part 3: responsible for mapping inferred type to results, if no explicit parameter was provided
    T extends {
        queryFn?: QueryFunction<unknown, any>
        select: (data: any) => infer TData
      }
    ? QueryObserverResult<TData>
    : T extends { queryFn?: QueryFunction<infer TQueryFnData, any> }
    ? QueryObserverResult<TQueryFnData>
    : // Fallback
      QueryObserverResult

/**
 * UseQueriesOptions reducer recursively unwraps function arguments to infer/enforce type param
 */
export type UseQueriesOptions<
  T extends any[],
  Result extends any[] = [],
  Depth extends ReadonlyArray<number> = [],
> = Depth['length'] extends MAXIMUM_DEPTH
  ? UseQueryOptionsForUseQueries[]
  : T extends []
  ? []
  : T extends [infer Head]
  ? [...Result, GetOptions<Head>]
  : T extends [infer Head, ...infer Tail]
  ? UseQueriesOptions<[...Tail], [...Result, GetOptions<Head>], [...Depth, 1]>
  : unknown[] extends T
  ? T
  : // If T is *some* array but we couldn't assign unknown[] to it, then it must hold some known/homogenous type!
  // use this to infer the param types in the case of Array.map() argument
  T extends UseQueryOptionsForUseQueries<
      infer TQueryFnData,
      infer TError,
      infer TData,
      infer TQueryKey
    >[]
  ? UseQueryOptionsForUseQueries<TQueryFnData, TError, TData, TQueryKey>[]
  : // Fallback
    UseQueryOptionsForUseQueries[]

/**
 * UseQueriesResults reducer recursively maps type param to results
 */
export type UseQueriesResults<
  T extends any[],
  Result extends any[] = [],
  Depth extends ReadonlyArray<number> = [],
> = Depth['length'] extends MAXIMUM_DEPTH
  ? QueryObserverResult[]
  : T extends []
  ? []
  : T extends [infer Head]
  ? [...Result, GetResults<Head>]
  : T extends [infer Head, ...infer Tail]
  ? UseQueriesResults<[...Tail], [...Result, GetResults<Head>], [...Depth, 1]>
  : T extends UseQueryOptionsForUseQueries<
      infer TQueryFnData,
      infer TError,
      infer TData,
      any
    >[]
  ? // Dynamic-size (homogenous) UseQueryOptions array: map directly to array of results
    QueryObserverResult<unknown extends TData ? TQueryFnData : TData, TError>[]
  : // Fallback
    QueryObserverResult[]

type UseQueriesOptionsArg<T extends any[]> = readonly [...UseQueriesOptions<T>]

export function useQueries<
  T extends any[],
  TCombinedResult = UseQueriesResults<T>,
>(
  {
    queries,
    ...options
  }: {
    queries: MaybeRefDeep<UseQueriesOptionsArg<T>>
    combine?: (result: UseQueriesResults<T>) => TCombinedResult
  },
  queryClient?: QueryClient,
): Readonly<Ref<TCombinedResult>> {
  const client = queryClient || useQueryClient()

  const defaultedQueries = computed(() =>
    cloneDeepUnref(queries).map((queryOptions) => {
      const defaulted = client.defaultQueryOptions(queryOptions)
      defaulted._optimisticResults = client.isRestoring.value
        ? 'isRestoring'
        : 'optimistic'

      return defaulted
    }),
  )

  const observer = new QueriesObserver<TCombinedResult>(
    client,
    defaultedQueries.value,
    options as QueriesObserverOptions<TCombinedResult>,
  )
  const [, getCombinedResult] = observer.getOptimisticResult(
    defaultedQueries.value,
  )
  const state = ref(getCombinedResult()) as Ref<TCombinedResult>

  let unsubscribe = () => {
    // noop
  }

  watch(
    client.isRestoring,
    (isRestoring) => {
      if (!isRestoring) {
<<<<<<< HEAD
        unsubscribe.value()
        unsubscribe.value = observer.subscribe(() => {
          const [, getCombinedResultRestoring] = observer.getOptimisticResult(
            defaultedQueries.value,
          )
          state.value = getCombinedResultRestoring()
=======
        unsubscribe()
        unsubscribe = observer.subscribe((result) => {
          state.splice(0, result.length, ...result)
>>>>>>> 3e2679f2
        })
        // Subscription would not fire for persisted results
        const [, getCombinedResultPersisted] = observer.getOptimisticResult(
          defaultedQueries.value,
        )
        state.value = getCombinedResultPersisted()
      }
    },
    { immediate: true },
  )

  watch(
    [defaultedQueries],
    () => {
      observer.setQueries(
        defaultedQueries.value,
        options as QueriesObserverOptions<TCombinedResult>,
      )
      state.value = observer.getCurrentResult()
    },
    { deep: true },
  )

  onScopeDispose(() => {
    unsubscribe()
  })

  return readonly(state) as Readonly<Ref<TCombinedResult>>
}<|MERGE_RESOLUTION|>--- conflicted
+++ resolved
@@ -1,6 +1,5 @@
 /* eslint-disable @typescript-eslint/no-explicit-any */
 import { QueriesObserver } from '@tanstack/query-core'
-<<<<<<< HEAD
 import type {
   QueriesPlaceholderDataFunction,
   QueryKey,
@@ -8,11 +7,8 @@
   QueryFunction,
   QueryObserverResult,
 } from '@tanstack/query-core'
-=======
-import { computed, onScopeDispose, reactive, readonly, watch } from 'vue-demi'
->>>>>>> 3e2679f2
 import type { Ref } from 'vue-demi'
-import { computed, onScopeDispose, readonly, ref, watch } from 'vue-demi'
+import { computed, onScopeDispose, readonly, watch } from 'vue-demi'
 
 import { useQueryClient } from './useQueryClient'
 import { cloneDeepUnref } from './utils'
@@ -194,18 +190,12 @@
     client.isRestoring,
     (isRestoring) => {
       if (!isRestoring) {
-<<<<<<< HEAD
-        unsubscribe.value()
-        unsubscribe.value = observer.subscribe(() => {
+        unsubscribe()
+        unsubscribe = observer.subscribe(() => {
           const [, getCombinedResultRestoring] = observer.getOptimisticResult(
             defaultedQueries.value,
           )
           state.value = getCombinedResultRestoring()
-=======
-        unsubscribe()
-        unsubscribe = observer.subscribe((result) => {
-          state.splice(0, result.length, ...result)
->>>>>>> 3e2679f2
         })
         // Subscription would not fire for persisted results
         const [, getCombinedResultPersisted] = observer.getOptimisticResult(
