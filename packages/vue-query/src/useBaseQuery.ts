import {
  computed,
  getCurrentScope,
  onScopeDispose,
  reactive,
  readonly,
  toRefs,
  watch,
} from 'vue-demi'
import { useQueryClient } from './useQueryClient'
<<<<<<< HEAD
import { cloneDeepUnref, shouldThrowError, updateState } from './utils'
import type { ToRefs } from 'vue-demi'
=======
import {
  cloneDeepUnref,
  isQueryKey,
  shouldThrowError,
  updateState,
} from './utils'
import type { ToRef } from 'vue-demi'
>>>>>>> 85b76b87
import type {
  DefaultedQueryObserverOptions,
  QueryKey,
  QueryObserver,
  QueryObserverResult,
} from '@tanstack/query-core'
import type { QueryClient } from './queryClient'
import type { UseQueryOptions } from './useQuery'
import type { UseInfiniteQueryOptions } from './useInfiniteQuery'

export type UseBaseQueryReturnType<
  TData,
  TError,
  Result = QueryObserverResult<TData, TError>,
> = {
  [K in keyof Result]: Result[K] extends (...args: any[]) => any
    ? Result[K]
    : ToRef<Result[K]>
} & {
  suspense: () => Promise<Result>
}

type UseQueryOptionsGeneric<
  TQueryFnData,
  TError,
  TData,
  TQueryData,
  TQueryKey extends QueryKey = QueryKey,
  TPageParam = unknown,
> =
  | UseQueryOptions<TQueryFnData, TError, TData, TQueryData, TQueryKey>
  | UseInfiniteQueryOptions<
      TQueryFnData,
      TError,
      TData,
      TQueryData,
      TQueryKey,
      TPageParam
    >

export function useBaseQuery<
  TQueryFnData,
  TError,
  TData,
  TQueryData,
  TQueryKey extends QueryKey,
  TPageParam,
>(
  Observer: typeof QueryObserver,
  options: UseQueryOptionsGeneric<
    TQueryFnData,
    TError,
    TData,
    TQueryData,
    TQueryKey,
    TPageParam
  >,
  queryClient?: QueryClient,
): UseBaseQueryReturnType<TData, TError> {
  if (process.env.NODE_ENV === 'development') {
    if (!getCurrentScope()) {
      console.warn(
        'vue-query composables like "useQuery()" should only be used inside a "setup()" function or a running effect scope. They might otherwise lead to memory leaks.',
      )
    }
  }

  const client = queryClient || useQueryClient()

  const defaultedOptions = computed(() => {
    const defaulted: DefaultedQueryObserverOptions<
      TQueryFnData,
      TError,
      TData,
      TQueryData,
      TQueryKey
    > = client.defaultQueryOptions(cloneDeepUnref(options as any))

    defaulted._optimisticResults = client.isRestoring.value
      ? 'isRestoring'
      : 'optimistic'

    return defaulted
  })

  const observer = new Observer(client, defaultedOptions.value)
  const state = reactive(observer.getCurrentResult())

  let unsubscribe = () => {
    // noop
  }

  watch(
    client.isRestoring,
    (isRestoring) => {
      // eslint-disable-next-line @typescript-eslint/no-unnecessary-condition
      if (!isRestoring) {
        unsubscribe()
        unsubscribe = observer.subscribe((result) => {
          updateState(state, result)
        })
      }
    },
    { immediate: true },
  )

  const updater = () => {
    observer.setOptions(defaultedOptions.value)
    updateState(state, observer.getCurrentResult())
  }

  watch(defaultedOptions, updater)

  onScopeDispose(() => {
    unsubscribe()
  })

  // fix #5910
  const refetch = (...args: Parameters<typeof state['refetch']>) => {
    updater()
    return state.refetch(...args)
  }

  const suspense = () => {
    return new Promise<QueryObserverResult<TData, TError>>(
      (resolve, reject) => {
        let stopWatch = () => {
          //noop
        }
        const run = () => {
          if (defaultedOptions.value.enabled !== false) {
            const optimisticResult = observer.getOptimisticResult(
              defaultedOptions.value,
            )
            if (optimisticResult.isStale) {
              stopWatch()
              observer
                .fetchOptimistic(defaultedOptions.value)
                .then(resolve, reject)
            } else {
              stopWatch()
              resolve(optimisticResult)
            }
          }
        }

        run()

        stopWatch = watch(defaultedOptions, run)
      },
    )
  }

  // Handle error boundary
  watch(
    () => state.error,
    (error) => {
      if (
        state.isError &&
        !state.isFetching &&
        shouldThrowError(defaultedOptions.value.throwOnError, [
          error as TError,
          observer.getCurrentQuery(),
        ])
      ) {
        throw error
      }
    },
  )

<<<<<<< HEAD
  return {
    ...(toRefs(readonly(state)) as ToRefs<
      Readonly<QueryObserverResult<TData, TError>>
    >),
    suspense,
  }
=======
  const object: any = toRefs(readonly(state))
  for (const key in state) {
    if (typeof state[key as keyof typeof state] === 'function') {
      object[key] = state[key as keyof typeof state]
    }
  }

  object.suspense = suspense
  object.refetch = refetch

  return object as UseQueryReturnType<TData, TError>
}

export function parseQueryArgs<
  TQueryFnData = unknown,
  TError = unknown,
  TData = TQueryFnData,
  TQueryData = TQueryFnData,
  TQueryKey extends QueryKey = QueryKey,
>(
  arg1:
    | MaybeRef<TQueryKey>
    | MaybeRef<UseQueryOptionsGeneric<TQueryFnData, TError, TData, TQueryKey>>,
  arg2:
    | MaybeRef<QueryFunction<TQueryFnData, DeepUnwrapRef<TQueryKey>>>
    | MaybeRef<
        UseQueryOptionsGeneric<TQueryFnData, TError, TData, TQueryKey>
      > = {},
  arg3: MaybeRef<
    UseQueryOptionsGeneric<TQueryFnData, TError, TData, TQueryKey>
  > = {},
): WithQueryClientKey<
  QueryObserverOptions<TQueryFnData, TError, TData, TQueryData, TQueryKey>
> {
  const plainArg1 = unref(arg1)
  const plainArg2 = unref(arg2)
  const plainArg3 = unref(arg3)

  let options = plainArg1

  if (!isQueryKey(plainArg1)) {
    options = plainArg1
  } else if (typeof plainArg2 === 'function') {
    options = { ...plainArg3, queryKey: plainArg1, queryFn: plainArg2 }
  } else {
    options = { ...plainArg2, queryKey: plainArg1 }
  }

  return cloneDeepUnref(options) as WithQueryClientKey<
    QueryObserverOptions<TQueryFnData, TError, TData, TQueryData, TQueryKey>
  >
>>>>>>> 85b76b87
}<|MERGE_RESOLUTION|>--- conflicted
+++ resolved
@@ -8,18 +8,8 @@
   watch,
 } from 'vue-demi'
 import { useQueryClient } from './useQueryClient'
-<<<<<<< HEAD
 import { cloneDeepUnref, shouldThrowError, updateState } from './utils'
-import type { ToRefs } from 'vue-demi'
-=======
-import {
-  cloneDeepUnref,
-  isQueryKey,
-  shouldThrowError,
-  updateState,
-} from './utils'
 import type { ToRef } from 'vue-demi'
->>>>>>> 85b76b87
 import type {
   DefaultedQueryObserverOptions,
   QueryKey,
@@ -27,7 +17,7 @@
   QueryObserverResult,
 } from '@tanstack/query-core'
 import type { QueryClient } from './queryClient'
-import type { UseQueryOptions } from './useQuery'
+import type { UseQueryOptions, UseQueryReturnType } from './useQuery'
 import type { UseInfiniteQueryOptions } from './useInfiniteQuery'
 
 export type UseBaseQueryReturnType<
@@ -35,7 +25,7 @@
   TError,
   Result = QueryObserverResult<TData, TError>,
 > = {
-  [K in keyof Result]: Result[K] extends (...args: any[]) => any
+  [K in keyof Result]: Result[K] extends (...args: Array<any>) => any
     ? Result[K]
     : ToRef<Result[K]>
 } & {
@@ -138,7 +128,7 @@
   })
 
   // fix #5910
-  const refetch = (...args: Parameters<typeof state['refetch']>) => {
+  const refetch = (...args: Parameters<(typeof state)['refetch']>) => {
     updater()
     return state.refetch(...args)
   }
@@ -190,14 +180,6 @@
     },
   )
 
-<<<<<<< HEAD
-  return {
-    ...(toRefs(readonly(state)) as ToRefs<
-      Readonly<QueryObserverResult<TData, TError>>
-    >),
-    suspense,
-  }
-=======
   const object: any = toRefs(readonly(state))
   for (const key in state) {
     if (typeof state[key as keyof typeof state] === 'function') {
@@ -209,45 +191,4 @@
   object.refetch = refetch
 
   return object as UseQueryReturnType<TData, TError>
-}
-
-export function parseQueryArgs<
-  TQueryFnData = unknown,
-  TError = unknown,
-  TData = TQueryFnData,
-  TQueryData = TQueryFnData,
-  TQueryKey extends QueryKey = QueryKey,
->(
-  arg1:
-    | MaybeRef<TQueryKey>
-    | MaybeRef<UseQueryOptionsGeneric<TQueryFnData, TError, TData, TQueryKey>>,
-  arg2:
-    | MaybeRef<QueryFunction<TQueryFnData, DeepUnwrapRef<TQueryKey>>>
-    | MaybeRef<
-        UseQueryOptionsGeneric<TQueryFnData, TError, TData, TQueryKey>
-      > = {},
-  arg3: MaybeRef<
-    UseQueryOptionsGeneric<TQueryFnData, TError, TData, TQueryKey>
-  > = {},
-): WithQueryClientKey<
-  QueryObserverOptions<TQueryFnData, TError, TData, TQueryData, TQueryKey>
-> {
-  const plainArg1 = unref(arg1)
-  const plainArg2 = unref(arg2)
-  const plainArg3 = unref(arg3)
-
-  let options = plainArg1
-
-  if (!isQueryKey(plainArg1)) {
-    options = plainArg1
-  } else if (typeof plainArg2 === 'function') {
-    options = { ...plainArg3, queryKey: plainArg1, queryFn: plainArg2 }
-  } else {
-    options = { ...plainArg2, queryKey: plainArg1 }
-  }
-
-  return cloneDeepUnref(options) as WithQueryClientKey<
-    QueryObserverOptions<TQueryFnData, TError, TData, TQueryData, TQueryKey>
-  >
->>>>>>> 85b76b87
 }