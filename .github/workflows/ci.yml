name: ci

on:
  workflow_dispatch:
    inputs:
      tag:
        description: override release tag
        required: false
  push:
    branches:
      - 'main'
      - 'alpha'
      - 'beta'

concurrency:
  group: ${{ github.workflow }}-${{ github.event.number || github.ref }}
  cancel-in-progress: true

env:
  NX_CLOUD_ACCESS_TOKEN: ${{ secrets.NX_CLOUD_ACCESS_TOKEN }}
  NX_CLOUD_AUTH_TOKEN: ${{ secrets.NX_CLOUD_AUTH_TOKEN }}

jobs:
  test-and-publish:
    if: github.repository == 'TanStack/query' && (github.ref == 'refs/heads/main' || github.ref == 'refs/heads/alpha' || github.ref == 'refs/heads/beta')
    name: 'Test & Publish'
    runs-on: ubuntu-latest
    steps:
      - uses: actions/checkout@v3
        with:
          fetch-depth: '0'
      - uses: pnpm/action-setup@v2.2.4
        with:
          version: 8
      - uses: actions/setup-node@v3
        with:
<<<<<<< HEAD
          node-version: 18.16.0
=======
>>>>>>> 9b8b5f0a
          registry-url: https://registry.npmjs.org/
          node-version-file: .nvmrc
          cache: pnpm
          cache-dependency-path: pnpm-lock.yaml
      - name: Install dependencies
        run: pnpm --filter "./packages/**" --filter query --prefer-offline install
      - name: Run Tests
        uses: nick-fields/retry@v2.8.3
        with:
          command: pnpm run test:ci
          timeout_minutes: 10
          max_attempts: 3
      - name: Publish
        run: |
          git config --global user.name 'Tanner Linsley'
          git config --global user.email 'tannerlinsley@users.noreply.github.com'
          npm config set '//registry.npmjs.org/:_authToken' "${NPM_TOKEN}"
          pnpm run cipublish
        env:
          GITHUB_TOKEN: ${{ secrets.GH_TOKEN }}
          GH_TOKEN: ${{ secrets.GH_TOKEN }}
          NPM_TOKEN: ${{ secrets.NPM_TOKEN }}
          NODE_AUTH_TOKEN: ${{ secrets.NPM_TOKEN }}
          TAG: ${{ inputs.tag }}
      - name: Upload coverage to Codecov
        uses: codecov/codecov-action@v3<|MERGE_RESOLUTION|>--- conflicted
+++ resolved
@@ -34,10 +34,6 @@
           version: 8
       - uses: actions/setup-node@v3
         with:
-<<<<<<< HEAD
-          node-version: 18.16.0
-=======
->>>>>>> 9b8b5f0a
           registry-url: https://registry.npmjs.org/
           node-version-file: .nvmrc
           cache: pnpm
