{
  "name": "@tanstack/query-example-react-rick-morty",
  "private": true,
  "version": "0.0.1",
  "main": "src/index.jsx",
  "scripts": {
    "dev": "vite",
    "build": "vite build",
    "preview": "vite preview"
  },
  "dependencies": {
    "@material-ui/core": "^4.9.7",
    "react": "^18.0.0",
    "react-dom": "^18.0.0",
<<<<<<< HEAD
    "@tanstack/react-query": "4.0.11-beta.0",
    "@tanstack/react-query-devtools": "4.0.11-beta.0",
=======
    "@tanstack/react-query": "4.1.3",
    "@tanstack/react-query-devtools": "4.0.10",
>>>>>>> 262f83f9
    "react-router": "^5.1.2",
    "react-router-dom": "^5.1.2"
  },
  "devDependencies": {
    "@vitejs/plugin-react": "^2.0.0",
    "vite": "^3.0.0"
  },
  "browserslist": {
    "production": [
      ">0.2%",
      "not dead",
      "not op_mini all"
    ],
    "development": [
      "last 1 chrome version",
      "last 1 firefox version",
      "last 1 safari version"
    ]
  }
}<|MERGE_RESOLUTION|>--- conflicted
+++ resolved
@@ -12,13 +12,8 @@
     "@material-ui/core": "^4.9.7",
     "react": "^18.0.0",
     "react-dom": "^18.0.0",
-<<<<<<< HEAD
-    "@tanstack/react-query": "4.0.11-beta.0",
-    "@tanstack/react-query-devtools": "4.0.11-beta.0",
-=======
     "@tanstack/react-query": "4.1.3",
     "@tanstack/react-query-devtools": "4.0.10",
->>>>>>> 262f83f9
     "react-router": "^5.1.2",
     "react-router-dom": "^5.1.2"
   },
