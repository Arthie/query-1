--- conflicted
+++ resolved
@@ -569,19 +569,13 @@
           ...state,
           fetchFailureCount: 0,
           fetchMeta: action.meta ?? null,
-<<<<<<< HEAD
           fetchStatus: canFetch(this.options.networkMode)
             ? 'fetching'
             : 'paused',
-          status: !state.dataUpdatedAt ? 'loading' : state.status,
-=======
-          isFetching: true,
-          isPaused: false,
           ...(!state.dataUpdatedAt && {
             error: null,
             status: 'loading',
           }),
->>>>>>> 93824ec7
         }
       case 'success':
         return {
