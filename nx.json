{
  "tasksRunnerOptions": {
    "default": {
      "runner": "nx/tasks-runners/default",
      "options": {
        "cacheableOperations": [
          "test:lib",
          "test:eslint",
          "test:types",
          "build:types",
          "test:format",
          "test:build",
          "build"
        ]
      }
    }
  },
  "defaultBase": "main",
  "pluginsConfig": {
    "@nrwl/js": {
      "analyzeSourceFiles": false
    }
  },
  "namedInputs": {
    "globalBuildAffectingConfig": [
      "{workspaceRoot}/babel.config.js",
      "{workspaceRoot}/rollup.config.js",
      "{workspaceRoot}/rollup.config.ts",
      "{workspaceRoot}/tsconfig.json",
      "{workspaceRoot}/tsconfig.base.json"
    ],
    "globalNonBuildAffectingConfig": ["{workspaceRoot}/.eslintrc"],
    "default": [
      "{projectRoot}/**/*",
      "globalBuildAffectingConfig",
      "globalNonBuildAffectingConfig"
    ],
<<<<<<< HEAD
=======
    "default": [
      "{projectRoot}/**/*",
      "globalBuildAffectingConfig",
      "globalNonBuildAffectingConfig"
    ],
>>>>>>> 62a7c38e
    "public": [
      "default",
      "!{workspaceRoot}/.eslintrc",
      "!{workspaceRoot}/test-setup.ts",
      "!{projectRoot}/**/?(*.)+(spec|test).[jt]s?(x)?(.snap)",
      "!{projectRoot}/.eslintrc"
    ]
  },
  "targetDefaults": {
    "test:lib": {
      "outputs": ["{projectRoot}/coverage"],
      "inputs": ["default", "^public"]
    },
    "test:eslint": {
      "inputs": ["default", "^public"]
    },
    "test:types": {
      "outputs": ["{projectRoot}/build"],
      "inputs": ["default", "^public"],
      "dependsOn": ["^test:types"]
    },
    "build:types": {
      "outputs": ["{projectRoot}/build"],
      "inputs": ["default", "^public"],
      "dependsOn": ["^build:types"]
    },
    "test:format": {
      "inputs": ["default"]
    },
    "test:build": {
      "dependsOn": ["build"],
      "inputs": ["^public"]
    }
  }
}<|MERGE_RESOLUTION|>--- conflicted
+++ resolved
@@ -35,14 +35,6 @@
       "globalBuildAffectingConfig",
       "globalNonBuildAffectingConfig"
     ],
-<<<<<<< HEAD
-=======
-    "default": [
-      "{projectRoot}/**/*",
-      "globalBuildAffectingConfig",
-      "globalNonBuildAffectingConfig"
-    ],
->>>>>>> 62a7c38e
     "public": [
       "default",
       "!{workspaceRoot}/.eslintrc",
